--- conflicted
+++ resolved
@@ -1,375 +1,352 @@
-################################################################################
-# Job to import desired device types into Nautobot from a YAML file.
-#
-# Created by: Bart Smeding
-# Date: 2025-01-27
-#
-################################################################################
-
-from nautobot.core.jobs import Job, StringVar, ChoiceVar, BooleanVar, register_jobs
-import os
-import yaml
-import re
-<<<<<<< HEAD
-from nautobot.dcim.models import Manufacturer, DeviceType
-from django.core.files.base import File
-from django.contrib.contenttypes.models import ContentType
-from nautobot.extras.models import ImageAttachment
-=======
-from nautobot.dcim.models import (
-    Manufacturer, DeviceType, InterfaceTemplate, ConsolePortTemplate, ConsoleServerPortTemplate,
-    PowerPortTemplate, PowerOutletTemplate, FrontPortTemplate, RearPortTemplate,
-    ModuleBay, DeviceBay
-)
-from nautobot.extras.models import ImageAttachment
-from django.core.files.images import ImageFile
-from django.contrib.contenttypes.models import ContentType
->>>>>>> 9a0938f6
-
-# Set the relative path to the device types folder
-BASE_DIR = os.path.dirname(os.path.dirname(os.path.abspath(__file__)))  # Navigate up from jobs/
-DEVICE_TYPE_PATH = os.path.join(BASE_DIR, "device-types")
-ELEVATION_IMAGE_PATH = os.path.join(BASE_DIR, "elevation-images")
-
-class SyncDeviceTypes(Job):
-    text_filter = StringVar(
-        description="Enter text to filter device types (regex supported)",
-        required=False
-    )
-    manufacturer = ChoiceVar(
-        choices=[], 
-        description="Select a manufacturer to import all device types",
-        default="",
-        required=False
-    )
-    dry_run = BooleanVar(
-        description="Enable dry-run mode (only list files to be processed, no changes will be made)",
-        default=True
-    )
-    debug_mode = BooleanVar(
-        description="Enable debug mode for detailed logging",
-        default=False
-    )
-    include_images = BooleanVar(
-        description="Also import elevation images (front/rear) if available",
-        default=False,
-        required=False,
-    )
-
-    class Meta:
-        name = "Sync Device Types"
-        description = "Import device types from the local Nautobot Git repository with dry-run and debug options."
-        job_class_name = "SyncDeviceTypes"
-
-    def run(self, *args, **kwargs):
-        """Execute the job with dynamic argument handling."""
-        debug_mode = kwargs.get("debug_mode", False)
-        manufacturer = kwargs.get("manufacturer")
-        text_filter = kwargs.get("text_filter")
-        dry_run = kwargs.get("dry_run")
-
-        self.logger.info("Starting device type synchronization...")
-
-        # Verify if the directory exists
-        if not os.path.exists(DEVICE_TYPE_PATH):
-            self.logger.error("Device types directory not found.")
-            return
-
-
-        if text_filter == '' and manufacturer == '':
-            self.logger.error("No filter set, to prohibit excidentially import all device_types this is stopped.")
-            return
-
-        # Walk through the directory structure and log all folders and files
-        if debug_mode:
-            self.logger.info(f"Scanning directory structure under {DEVICE_TYPE_PATH}...")
-
-        files_to_import = []
-
-        for root, dirs, files in os.walk(DEVICE_TYPE_PATH):
-            if debug_mode:
-                self.logger.info(f"Checking folder: {root}")
-            for file in files:
-                if file.endswith(".yaml"):
-                    full_path = os.path.join(root, file)
-                    if manufacturer and manufacturer not in root:
-                        continue  # Skip files not belonging to the selected manufacturer
-                    if text_filter:
-                        regex_pattern = re.compile(text_filter)
-                        if not regex_pattern.search(file):
-                            continue  # Skip files that do not match the regex filter
-                    files_to_import.append(full_path)
-                    self.logger.info(f"  Found file: {full_path}")
-
-        if not files_to_import:
-            self.logger.warning("No matching device type files found.")
-            return
-
-        # If dry-run is enabled, only list the files
-        if dry_run:
-            self.logger.info("Dry-run mode enabled. The following files would be processed:")
-            for file_path in files_to_import:
-                self.logger.info(f" - {file_path}")
-            self.logger.info("Dry-run completed successfully.")
-            return
-
-        # Process and import device types
-        for file_path in files_to_import:
-            try:
-                with open(file_path, "r") as f:
-                    device_data = yaml.safe_load(f)
-
-                manufacturer_obj, _ = Manufacturer.objects.get_or_create(name=device_data["manufacturer"])
-                device_type, created = DeviceType.objects.update_or_create(
-                    model=device_data["model"],
-                    manufacturer=manufacturer_obj,
-                    defaults={
-                        "part_number": device_data.get("part_number", None),
-                        "u_height": device_data.get("u_height", 1),
-                        "is_full_depth": device_data.get("is_full_depth", True),
-                        "comments": device_data.get("comments", ""),
-                        "subdevice_role": device_data.get("subdevice_role", "") or "",
-                    }
-                )
-<<<<<<< HEAD
-                self.log_success(f"Imported device type: {device_data['model']} (Created: {created})")
-
-                # Optionally attach elevation images if available
-                if data.get("include_images"):
-                    try:
-                        self._attach_elevation_images(device_type, manufacturer.name, device_data["model"], commit)
-                    except Exception as img_err:
-                        self.log_warning(f"Images not attached for {manufacturer.name} {device_data['model']}: {img_err}")
-=======
-
-                content_type = ContentType.objects.get_for_model(DeviceType)
-
-                def upload_image(image_type, image_path):
-                    existing_image = ImageAttachment.objects.filter(
-                        content_type=content_type,
-                        object_id=device_type.id,
-                        name=f"{device_data['model']} {image_type.capitalize()} Image"
-                    ).first()
-                    if existing_image:
-                        self.logger.info(f"{image_type.capitalize()} image already exists for {device_data['model']}, skipping upload.")
-                        return
-                    if os.path.exists(image_path):
-                        with open(image_path, 'rb') as img:
-                            image = ImageFile(img, name=os.path.basename(image_path))
-                            img_attachment = ImageAttachment.objects.create(
-                                content_type=content_type,
-                                object_id=device_type.id,
-                                image=image,
-                                name=f"{device_data['model']} {image_type.capitalize()} Image"
-                            )
-                        setattr(device_type, f"{image_type}_image", img_attachment.image.name)
-                        device_type.save()
-
-                if device_data.get("front_image"):
-                    front_image_path = os.path.join(ELEVATION_IMAGE_PATH, device_data["manufacturer"], f"{device_data['manufacturer']}-{device_data['part_number']}.front.png")
-                    upload_image("front", front_image_path)
-
-                if device_data.get("rear_image"):
-                    rear_image_path = os.path.join(ELEVATION_IMAGE_PATH, device_data["manufacturer"], f"{device_data['manufacturer']}-{device_data['part_number']}.rear.png")
-                    upload_image("rear", rear_image_path)
-
-                # Helper function to process components safely
-                def process_component(component_list, component_model, fields, fk_field="device_type", parent_field="device_type_id", parent_value=None):
-                    """Generic function to process different device components"""
-                    filter_kwargs = {fk_field: device_type}
-                    component_model.objects.filter(**filter_kwargs).delete()
-                    for item in device_data.get(component_list, []):
-                        valid_data = {field: item.get(field, None) for field in fields if field in item}
-                        if parent_value:
-                            valid_data[parent_field] = parent_value
-                        valid_data[fk_field] = device_type
-                        component_model.objects.create(**valid_data)
-                    self.logger.info(f"Checked {component_list} for {device_data['model']}.")
-
-
-                # Define valid fields for each model with the correct foreign key
-                process_component("interfaces", InterfaceTemplate, ["name", "type", "label", "description", "mgmt_only"])
-                process_component("console-ports", ConsolePortTemplate, ["name", "type", "label", "description"])
-                process_component("console-server-ports", ConsoleServerPortTemplate, ["name", "type", "label", "description"])
-                process_component("power-ports", PowerPortTemplate, ["name", "type", "maximum_draw", "allocated_draw"])
-                process_component("power-outlets", PowerOutletTemplate, ["name", "type", "power_port", "feed_leg", "label", "description"])
-                process_component("front-ports", FrontPortTemplate, ["name", "type", "rear_port", "rear_port_position", "label", "description"])
-                process_component("rear-ports", RearPortTemplate, ["name", "type", "positions", "label", "description"])
-                # process_component("module-bays", ModuleBay, ["name", "position"], fk_field="name", parent_field="device_type_id", parent_value=device_type.id)
-                process_component("device-bays", DeviceBay, ["name", "label", "description"], fk_field="name", parent_field="device_type", parent_value=device_type)
-
-
-                self.logger.info(f"Imported device type: {device_data['model']} (Created: {created})")
->>>>>>> 9a0938f6
-            except Exception as e:
-                self.logger.error(f"Failed to import {file_path}: {str(e)}")
-
-        self.logger.info("Device type import completed successfully.")
-
-    @classmethod
-    def get_manufacturer_choices(cls):
-        """Populate the manufacturer dropdown choices dynamically with an empty default value."""
-        manufacturers = [("", "Select a manufacturer")]
-        if os.path.exists(DEVICE_TYPE_PATH):
-            for folder in os.listdir(DEVICE_TYPE_PATH):
-                folder_path = os.path.join(DEVICE_TYPE_PATH, folder)
-                if os.path.isdir(folder_path):
-                    manufacturers.append((folder, folder))
-        if len(manufacturers) == 1:
-            manufacturers.append(("", "No manufacturers found"))
-
-        return manufacturers
-
-    @classmethod
-    def as_form(cls, *args, **kwargs):
-        manufacturers = cls.get_manufacturer_choices()
-        if manufacturers:
-            cls.manufacturer.choices = sorted(manufacturers, key=lambda x: x[1].lower())
-        else:
-            cls.manufacturer.choices = [("", "No manufacturers found")]
-
-        form = super().as_form(*args, **kwargs)
-
-        # Explicitly assign choices to the form instance
-        form.fields["manufacturer"].choices = cls.manufacturer.choices
-
-<<<<<<< HEAD
-    # ------------------------------
-    # Image handling helpers
-    # ------------------------------
-    def _attach_elevation_images(self, device_type, manufacturer_name, model_name, commit):
-        """Attach front/rear elevation images to the given DeviceType if present on disk.
-
-        Looks under elevation-images/<Manufacturer>/ for files named like
-        "<manufacturer>-<model>.front.(png|jpg|jpeg)" (case-insensitive), and similar for rear.
-        Falls back to using only the model in the filename if needed.
-        """
-        images_dir = os.path.join(BASE_DIR, "elevation-images", manufacturer_name)
-        if not os.path.isdir(images_dir):
-            self.log_info(f"No elevation-images directory for manufacturer '{manufacturer_name}'. Skipping images.")
-            return
-
-        front_path, rear_path = self._find_elevation_image_paths(images_dir, manufacturer_name, model_name)
-
-        if not front_path and not rear_path:
-            self.log_info(f"No elevation images found for {manufacturer_name} {model_name}.")
-            return
-
-        if not commit:
-            if front_path:
-                self.log_info(f"[Dry-run] Would attach FRONT image: {front_path}")
-            if rear_path:
-                self.log_info(f"[Dry-run] Would attach REAR image: {rear_path}")
-            return
-
-        # Prefer native DeviceType image fields if available; otherwise, use ImageAttachment
-        has_front_field = hasattr(device_type, "front_image")
-        has_rear_field = hasattr(device_type, "rear_image")
-
-        # Attach FRONT
-        if front_path:
-            if has_front_field:
-                # Replace existing image if present
-                try:
-                    if getattr(device_type, "front_image"):
-                        device_type.front_image.delete(save=False)
-                except Exception:
-                    pass
-                with open(front_path, "rb") as fp:
-                    device_type.front_image.save(os.path.basename(front_path), File(fp), save=True)
-                self.log_success(f"Attached FRONT image to {manufacturer_name} {model_name}.")
-            else:
-                self._attach_with_imageattachment(device_type, front_path, name_suffix="front elevation")
-                self.log_success(f"Attached FRONT image (as attachment) to {manufacturer_name} {model_name}.")
-
-        # Attach REAR
-        if rear_path:
-            if has_rear_field:
-                try:
-                    if getattr(device_type, "rear_image"):
-                        device_type.rear_image.delete(save=False)
-                except Exception:
-                    pass
-                with open(rear_path, "rb") as rp:
-                    device_type.rear_image.save(os.path.basename(rear_path), File(rp), save=True)
-                self.log_success(f"Attached REAR image to {manufacturer_name} {model_name}.")
-            else:
-                self._attach_with_imageattachment(device_type, rear_path, name_suffix="rear elevation")
-                self.log_success(f"Attached REAR image (as attachment) to {manufacturer_name} {model_name}.")
-
-    def _attach_with_imageattachment(self, device_type, image_path, name_suffix):
-        """Create or replace an ImageAttachment for the given object."""
-        ct = ContentType.objects.get_for_model(device_type)
-        # Remove existing similar-named attachments to avoid duplicates
-        try:
-            ImageAttachment.objects.filter(content_type=ct, object_id=device_type.id, name__icontains=name_suffix).delete()
-        except Exception:
-            pass
-        with open(image_path, "rb") as fh:
-            ImageAttachment.objects.create(
-                content_type=ct,
-                object_id=device_type.id,
-                name=f"{device_type.manufacturer.name} {device_type.model} {name_suffix}",
-                image=File(fh, name=os.path.basename(image_path)),
-            )
-
-    def _find_elevation_image_paths(self, images_dir, manufacturer_name, model_name):
-        """Return (front_path, rear_path) for the given manufacturer/model if found.
-
-        Matches filenames in a case-insensitive way by normalizing to lowercase.
-        Candidate stems tried:
-          - <slug(manufacturer)>-<slug(model)>
-          - <slug(model)>
-        """
-        if not os.path.isdir(images_dir):
-            return (None, None)
-
-        # Build a lookup of lowercase filename -> real path
-        filename_to_path = {}
-        for root, _, files in os.walk(images_dir):
-            for fname in files:
-                filename_to_path[fname.lower()] = os.path.join(root, fname)
-
-        manufacturer_slug = self._slugify(manufacturer_name)
-        model_slug = self._slugify(model_name)
-        candidate_stems = [f"{manufacturer_slug}-{model_slug}", model_slug]
-        extensions = ["png", "jpg", "jpeg"]
-
-        front_path = None
-        rear_path = None
-        for stem in candidate_stems:
-            if not front_path:
-                for ext in extensions:
-                    key = f"{stem}.front.{ext}"
-                    if key in filename_to_path:
-                        front_path = filename_to_path[key]
-                        break
-            if not rear_path:
-                for ext in extensions:
-                    key = f"{stem}.rear.{ext}"
-                    if key in filename_to_path:
-                        rear_path = filename_to_path[key]
-                        break
-            if front_path and rear_path:
-                break
-
-        return (front_path, rear_path)
-
-    def _slugify(self, value):
-        """Simplistic slugify to align with devicetype-library filenames."""
-        value = str(value).strip().lower()
-        # Replace whitespace and underscores with hyphens
-        value = re.sub(r"[\s_]+", "-", value)
-        # Remove any character that's not alphanumeric or hyphen
-        value = re.sub(r"[^a-z0-9-]", "", value)
-        # Collapse multiple hyphens
-        value = re.sub(r"-+", "-", value)
-        return value
-
-=======
-        print(f"Dropdown choices set: {cls.manufacturer.choices}")  # Debug print
-        return form
->>>>>>> 9a0938f6
-
-# Register the job explicitly
-register_jobs(SyncDeviceTypes)
+################################################################################
+# Job to import desired device types into Nautobot from a YAML file.
+#
+# Created by: Bart Smeding
+# Date: 2025-01-27
+#
+################################################################################
+
+from nautobot.core.jobs import Job, StringVar, ChoiceVar, BooleanVar, register_jobs
+import os
+import yaml
+import re
+from nautobot.dcim.models import (
+    Manufacturer, DeviceType, InterfaceTemplate, ConsolePortTemplate, ConsoleServerPortTemplate,
+    PowerPortTemplate, PowerOutletTemplate, FrontPortTemplate, RearPortTemplate,
+    DeviceBay
+)
+from nautobot.extras.models import ImageAttachment
+from django.core.files.images import ImageFile
+from django.core.files.base import File
+from django.contrib.contenttypes.models import ContentType
+
+# Set the relative path to the device types folder
+BASE_DIR = os.path.dirname(os.path.dirname(os.path.abspath(__file__)))  # Navigate up from jobs/
+DEVICE_TYPE_PATH = os.path.join(BASE_DIR, "device-types")
+ELEVATION_IMAGE_PATH = os.path.join(BASE_DIR, "elevation-images")
+
+class SyncDeviceTypes(Job):
+    text_filter = StringVar(
+        description="Enter text to filter device types (regex supported)",
+        required=False
+    )
+    manufacturer = ChoiceVar(
+        choices=[], 
+        description="Select a manufacturer to import all device types",
+        default="",
+        required=False
+    )
+    dry_run = BooleanVar(
+        description="Enable dry-run mode (only list files to be processed, no changes will be made)",
+        default=True
+    )
+    debug_mode = BooleanVar(
+        description="Enable debug mode for detailed logging",
+        default=False
+    )
+    include_images = BooleanVar(
+        description="Also import elevation images (front/rear) if available",
+        default=False,
+        required=False,
+    )
+
+    class Meta:
+        name = "Sync Device Types"
+        description = "Import device types from the local Nautobot Git repository with dry-run and debug options."
+        job_class_name = "SyncDeviceTypes"
+
+    def run(self, *args, **kwargs):
+        """Execute the job with dynamic argument handling."""
+        debug_mode = kwargs.get("debug_mode", False)
+        manufacturer = kwargs.get("manufacturer")
+        text_filter = kwargs.get("text_filter")
+        dry_run = kwargs.get("dry_run")
+        include_images = kwargs.get("include_images", False)
+
+        self.logger.info("Starting device type synchronization...")
+
+        # Verify if the directory exists
+        if not os.path.exists(DEVICE_TYPE_PATH):
+            self.logger.error("Device types directory not found.")
+            return
+
+
+        if text_filter == '' and manufacturer == '':
+            self.logger.error("No filter set, to prohibit excidentially import all device_types this is stopped.")
+            return
+
+        # Walk through the directory structure and log all folders and files
+        if debug_mode:
+            self.logger.info(f"Scanning directory structure under {DEVICE_TYPE_PATH}...")
+
+        files_to_import = []
+
+        for root, dirs, files in os.walk(DEVICE_TYPE_PATH):
+            if debug_mode:
+                self.logger.info(f"Checking folder: {root}")
+            for file in files:
+                if file.endswith(".yaml"):
+                    full_path = os.path.join(root, file)
+                    if manufacturer and manufacturer not in root:
+                        continue  # Skip files not belonging to the selected manufacturer
+                    if text_filter:
+                        regex_pattern = re.compile(text_filter)
+                        if not regex_pattern.search(file):
+                            continue  # Skip files that do not match the regex filter
+                    files_to_import.append(full_path)
+                    self.logger.info(f"  Found file: {full_path}")
+
+        if not files_to_import:
+            self.logger.warning("No matching device type files found.")
+            return
+
+        # If dry-run is enabled, only list the files
+        if dry_run:
+            self.logger.info("Dry-run mode enabled. The following files would be processed:")
+            for file_path in files_to_import:
+                self.logger.info(f" - {file_path}")
+            self.logger.info("Dry-run completed successfully.")
+            return
+
+        # Process and import device types
+        for file_path in files_to_import:
+            try:
+                with open(file_path, "r") as f:
+                    device_data = yaml.safe_load(f)
+
+                manufacturer_obj, _ = Manufacturer.objects.get_or_create(name=device_data["manufacturer"])
+                device_type, created = DeviceType.objects.update_or_create(
+                    model=device_data["model"],
+                    manufacturer=manufacturer_obj,
+                    defaults={
+                        "part_number": device_data.get("part_number", None),
+                        "u_height": device_data.get("u_height", 1),
+                        "is_full_depth": device_data.get("is_full_depth", True),
+                        "comments": device_data.get("comments", ""),
+                        "subdevice_role": device_data.get("subdevice_role", "") or "",
+                    }
+                )
+
+                content_type = ContentType.objects.get_for_model(DeviceType)
+
+                def upload_image(image_type, image_path):
+                    existing_image = ImageAttachment.objects.filter(
+                        content_type=content_type,
+                        object_id=device_type.id,
+                        name=f"{device_data['model']} {image_type.capitalize()} Image"
+                    ).first()
+                    if existing_image:
+                        self.logger.info(f"{image_type.capitalize()} image already exists for {device_data['model']}, skipping upload.")
+                        return
+                    if os.path.exists(image_path):
+                        with open(image_path, 'rb') as img:
+                            image = ImageFile(img, name=os.path.basename(image_path))
+                            img_attachment = ImageAttachment.objects.create(
+                                content_type=content_type,
+                                object_id=device_type.id,
+                                image=image,
+                                name=f"{device_data['model']} {image_type.capitalize()} Image"
+                            )
+                        setattr(device_type, f"{image_type}_image", img_attachment.image.name)
+                        device_type.save()
+
+                if include_images and device_data.get("front_image"):
+                    front_image_path = os.path.join(ELEVATION_IMAGE_PATH, device_data["manufacturer"], f"{device_data['manufacturer']}-{device_data['part_number']}.front.png")
+                    upload_image("front", front_image_path)
+
+                if include_images and device_data.get("rear_image"):
+                    rear_image_path = os.path.join(ELEVATION_IMAGE_PATH, device_data["manufacturer"], f"{device_data['manufacturer']}-{device_data['part_number']}.rear.png")
+                    upload_image("rear", rear_image_path)
+
+                # Helper function to process components safely
+                def process_component(component_list, component_model, fields, fk_field="device_type", parent_field="device_type_id", parent_value=None):
+                    """Generic function to process different device components"""
+                    filter_kwargs = {fk_field: device_type}
+                    component_model.objects.filter(**filter_kwargs).delete()
+                    for item in device_data.get(component_list, []):
+                        valid_data = {field: item.get(field, None) for field in fields if field in item}
+                        if parent_value:
+                            valid_data[parent_field] = parent_value
+                        valid_data[fk_field] = device_type
+                        component_model.objects.create(**valid_data)
+                    self.logger.info(f"Checked {component_list} for {device_data['model']}.")
+
+
+                # Define valid fields for each model with the correct foreign key
+                process_component("interfaces", InterfaceTemplate, ["name", "type", "label", "description", "mgmt_only"])
+                process_component("console-ports", ConsolePortTemplate, ["name", "type", "label", "description"])
+                process_component("console-server-ports", ConsoleServerPortTemplate, ["name", "type", "label", "description"])
+                process_component("power-ports", PowerPortTemplate, ["name", "type", "maximum_draw", "allocated_draw"])
+                process_component("power-outlets", PowerOutletTemplate, ["name", "type", "power_port", "feed_leg", "label", "description"])
+                process_component("front-ports", FrontPortTemplate, ["name", "type", "rear_port", "rear_port_position", "label", "description"])
+                process_component("rear-ports", RearPortTemplate, ["name", "type", "positions", "label", "description"])
+                # process_component("module-bays", ModuleBay, ["name", "position"], fk_field="name", parent_field="device_type_id", parent_value=device_type.id)
+                process_component("device-bays", DeviceBay, ["name", "label", "description"], fk_field="name", parent_field="device_type", parent_value=device_type)
+
+
+                self.logger.info(f"Imported device type: {device_data['model']} (Created: {created})")
+            except Exception as e:
+                self.logger.error(f"Failed to import {file_path}: {str(e)}")
+
+        self.logger.info("Device type import completed successfully.")
+
+    @classmethod
+    def get_manufacturer_choices(cls):
+        """Populate the manufacturer dropdown choices dynamically with an empty default value."""
+        manufacturers = [("", "Select a manufacturer")]
+        if os.path.exists(DEVICE_TYPE_PATH):
+            for folder in os.listdir(DEVICE_TYPE_PATH):
+                folder_path = os.path.join(DEVICE_TYPE_PATH, folder)
+                if os.path.isdir(folder_path):
+                    manufacturers.append((folder, folder))
+        if len(manufacturers) == 1:
+            manufacturers.append(("", "No manufacturers found"))
+
+        return manufacturers
+
+    @classmethod
+    def as_form(cls, *args, **kwargs):
+        manufacturers = cls.get_manufacturer_choices()
+        if manufacturers:
+            cls.manufacturer.choices = sorted(manufacturers, key=lambda x: x[1].lower())
+        else:
+            cls.manufacturer.choices = [("", "No manufacturers found")]
+        form = super().as_form(*args, **kwargs)
+        form.fields["manufacturer"].choices = cls.manufacturer.choices
+        return form
+
+    
+    # ------------------------------
+    # Image handling helpers
+    # ------------------------------
+    def _attach_elevation_images(self, device_type, manufacturer_name, model_name, commit):
+        """Attach front/rear elevation images to the given DeviceType if present on disk.
+
+        Looks under elevation-images/<Manufacturer>/ for files named like
+        "<manufacturer>-<model>.front.(png|jpg|jpeg)" (case-insensitive), and similar for rear.
+        Falls back to using only the model in the filename if needed.
+        """
+        images_dir = os.path.join(BASE_DIR, "elevation-images", manufacturer_name)
+        if not os.path.isdir(images_dir):
+            self.log_info(f"No elevation-images directory for manufacturer '{manufacturer_name}'. Skipping images.")
+            return
+
+        front_path, rear_path = self._find_elevation_image_paths(images_dir, manufacturer_name, model_name)
+
+        if not front_path and not rear_path:
+            self.log_info(f"No elevation images found for {manufacturer_name} {model_name}.")
+            return
+
+        if not commit:
+            if front_path:
+                self.log_info(f"[Dry-run] Would attach FRONT image: {front_path}")
+            if rear_path:
+                self.log_info(f"[Dry-run] Would attach REAR image: {rear_path}")
+            return
+
+        # Prefer native DeviceType image fields if available; otherwise, use ImageAttachment
+        has_front_field = hasattr(device_type, "front_image")
+        has_rear_field = hasattr(device_type, "rear_image")
+
+        # Attach FRONT
+        if front_path:
+            if has_front_field:
+                # Replace existing image if present
+                try:
+                    if getattr(device_type, "front_image"):
+                        device_type.front_image.delete(save=False)
+                except Exception:
+                    pass
+                with open(front_path, "rb") as fp:
+                    device_type.front_image.save(os.path.basename(front_path), File(fp), save=True)
+                self.log_success(f"Attached FRONT image to {manufacturer_name} {model_name}.")
+            else:
+                self._attach_with_imageattachment(device_type, front_path, name_suffix="front elevation")
+                self.log_success(f"Attached FRONT image (as attachment) to {manufacturer_name} {model_name}.")
+
+        # Attach REAR
+        if rear_path:
+            if has_rear_field:
+                try:
+                    if getattr(device_type, "rear_image"):
+                        device_type.rear_image.delete(save=False)
+                except Exception:
+                    pass
+                with open(rear_path, "rb") as rp:
+                    device_type.rear_image.save(os.path.basename(rear_path), File(rp), save=True)
+                self.log_success(f"Attached REAR image to {manufacturer_name} {model_name}.")
+            else:
+                self._attach_with_imageattachment(device_type, rear_path, name_suffix="rear elevation")
+                self.log_success(f"Attached REAR image (as attachment) to {manufacturer_name} {model_name}.")
+
+    def _attach_with_imageattachment(self, device_type, image_path, name_suffix):
+        """Create or replace an ImageAttachment for the given object."""
+        ct = ContentType.objects.get_for_model(device_type)
+        # Remove existing similar-named attachments to avoid duplicates
+        try:
+            ImageAttachment.objects.filter(content_type=ct, object_id=device_type.id, name__icontains=name_suffix).delete()
+        except Exception:
+            pass
+        with open(image_path, "rb") as fh:
+            ImageAttachment.objects.create(
+                content_type=ct,
+                object_id=device_type.id,
+                name=f"{device_type.manufacturer.name} {device_type.model} {name_suffix}",
+                image=File(fh, name=os.path.basename(image_path)),
+            )
+
+    def _find_elevation_image_paths(self, images_dir, manufacturer_name, model_name):
+        """Return (front_path, rear_path) for the given manufacturer/model if found.
+
+        Matches filenames in a case-insensitive way by normalizing to lowercase.
+        Candidate stems tried:
+          - <slug(manufacturer)>-<slug(model)>
+          - <slug(model)>
+        """
+        if not os.path.isdir(images_dir):
+            return (None, None)
+
+        # Build a lookup of lowercase filename -> real path
+        filename_to_path = {}
+        for root, _, files in os.walk(images_dir):
+            for fname in files:
+                filename_to_path[fname.lower()] = os.path.join(root, fname)
+
+        manufacturer_slug = self._slugify(manufacturer_name)
+        model_slug = self._slugify(model_name)
+        candidate_stems = [f"{manufacturer_slug}-{model_slug}", model_slug]
+        extensions = ["png", "jpg", "jpeg"]
+
+        front_path = None
+        rear_path = None
+        for stem in candidate_stems:
+            if not front_path:
+                for ext in extensions:
+                    key = f"{stem}.front.{ext}"
+                    if key in filename_to_path:
+                        front_path = filename_to_path[key]
+                        break
+            if not rear_path:
+                for ext in extensions:
+                    key = f"{stem}.rear.{ext}"
+                    if key in filename_to_path:
+                        rear_path = filename_to_path[key]
+                        break
+            if front_path and rear_path:
+                break
+
+        return (front_path, rear_path)
+
+    def _slugify(self, value):
+        """Simplistic slugify to align with devicetype-library filenames."""
+        value = str(value).strip().lower()
+        # Replace whitespace and underscores with hyphens
+        value = re.sub(r"[\s_]+", "-", value)
+        # Remove any character that's not alphanumeric or hyphen
+        value = re.sub(r"[^a-z0-9-]", "", value)
+        # Collapse multiple hyphens
+        value = re.sub(r"-+", "-", value)
+        return value
+
+# Register the job explicitly
+register_jobs(SyncDeviceTypes)